--- conflicted
+++ resolved
@@ -17,7 +17,38 @@
 from django.urls import reverse
 from django.core.mail import send_mail
 
-<<<<<<< HEAD
+from rest_framework import status
+from rest_framework.decorators import api_view, parser_classes, renderer_classes
+from rest_framework.parsers import JSONParser, FormParser, MultiPartParser
+from rest_framework.renderers import JSONRenderer, TemplateHTMLRenderer
+from rest_framework.response import Response
+from rest_framework.views import APIView
+from rest_framework.generics import GenericAPIView
+
+from drf_spectacular.utils import extend_schema, OpenApiParameter, OpenApiResponse
+from drf_spectacular.types import OpenApiTypes
+
+from .models import Accommodation
+from .forms import AccommodationForm
+from .serializers import (
+    AccommodationSerializer, 
+    AccommodationDetailSerializer,
+    AccommodationListSerializer
+)
+from .response_serializers import (
+    MessageResponseSerializer,
+    AddressResponseSerializer,
+    SuccessResponseSerializer,
+    ErrorResponseSerializer,
+    ReservationResponseSerializer,
+    AccommodationListResponseSerializer
+)
+
+#------------------------------------------------------------------------------
+# Constants and Configurations
+#------------------------------------------------------------------------------
+
+# Geographic coordinates of The University of Hong Kong (used for distance calculations)
 CAMPUS_LOCATIONS = {
     "main": {"latitude": 22.28405, "longitude": 114.13784},
     "sassoon": {"latitude": 22.2675, "longitude": 114.12881},
@@ -25,42 +56,6 @@
     "kadoorie": {"latitude": 22.43022, "longitude": 114.11429},
     "dentistry": {"latitude": 22.28649, "longitude": 114.14426},
 }
-=======
-from rest_framework import status
-from rest_framework.decorators import api_view, parser_classes, renderer_classes
-from rest_framework.parsers import JSONParser, FormParser, MultiPartParser
-from rest_framework.renderers import JSONRenderer, TemplateHTMLRenderer
-from rest_framework.response import Response
-from rest_framework.views import APIView
-from rest_framework.generics import GenericAPIView
->>>>>>> 841f8444
-
-from drf_spectacular.utils import extend_schema, OpenApiParameter, OpenApiResponse
-from drf_spectacular.types import OpenApiTypes
-
-from .models import Accommodation
-from .forms import AccommodationForm
-from .serializers import (
-    AccommodationSerializer, 
-    AccommodationDetailSerializer,
-    AccommodationListSerializer
-)
-from .response_serializers import (
-    MessageResponseSerializer,
-    AddressResponseSerializer,
-    SuccessResponseSerializer,
-    ErrorResponseSerializer,
-    ReservationResponseSerializer,
-    AccommodationListResponseSerializer
-)
-
-#------------------------------------------------------------------------------
-# Constants and Configurations
-#------------------------------------------------------------------------------
-
-# Geographic coordinates of The University of Hong Kong (used for distance calculations)
-HKU_LATITUDE = 22.28143
-HKU_LONGITUDE = 114.14006
 
 #------------------------------------------------------------------------------
 # Home Page
@@ -292,26 +287,6 @@
         - JSON list of accommodations if requested
     """
     accommodations = Accommodation.objects.all()
-<<<<<<< HEAD
-    building_name = request.GET.get("building_name", "")
-    accommodation_type = request.GET.get("type", "")
-    region = request.GET.get("region", "")
-    available_from = request.GET.get("available_from", "")
-    available_to = request.GET.get("available_to", "")
-    min_beds = request.GET.get("min_beds", "")
-    min_bedrooms = request.GET.get("min_bedrooms", "")
-    max_price = request.GET.get("max_price", "")
-    max_distance = request.GET.get("distance", "")
-    order_by_distance = request.GET.get("order_by_distance", "false").lower() == "true"
-    campus = request.GET.get("campus", "main")  # Default to "main" campus
-
-    # Get selected campus coordinates
-    campus_coords = CAMPUS_LOCATIONS[campus]
-    campus_latitude = campus_coords["latitude"]
-    campus_longitude = campus_coords["longitude"]
-    print(f"Campus Coordinates: {campus_latitude}, {campus_longitude}")
-    # 过滤房源类型
-=======
     
     building_name = request.query_params.get("building_name", "")
     accommodation_type = request.query_params.get("type", "")
@@ -323,8 +298,14 @@
     max_price = request.query_params.get("max_price", "")
     max_distance = request.query_params.get("distance", "")
     order_by_distance = request.query_params.get("order_by_distance", "false").lower() == "true"
-
->>>>>>> 841f8444
+    campus = request.query_params.get("campus", "main")  # Default to "main" campus
+
+    # Get selected campus coordinates
+    campus_coords = CAMPUS_LOCATIONS[campus]
+    campus_latitude = campus_coords["latitude"]
+    campus_longitude = campus_coords["longitude"]
+    print(f"Campus Coordinates: {campus_latitude}, {campus_longitude}")
+    # 过滤房源类型
     if accommodation_type:
         accommodations = accommodations.filter(type=accommodation_type)
 
@@ -350,13 +331,8 @@
 
     if max_price:
         accommodations = accommodations.filter(price__lte=max_price)
-<<<<<<< HEAD
-    
-        # Calculate distance dynamically and filter
-=======
 
     # Calculate distance using Haversine formula
->>>>>>> 841f8444
     accommodations = accommodations.annotate(
         distance=ExpressionWrapper(
             Func(
@@ -376,38 +352,17 @@
             output_field=FloatField(),
         )
     )
-<<<<<<< HEAD
-    # Filter by max_distance if provided
-=======
-
->>>>>>> 841f8444
+
     if max_distance:
         max_distance = float(max_distance)
         accommodations = accommodations.filter(distance__lte=max_distance)
 
-<<<<<<< HEAD
-    # Order by distance if requested
-    if order_by_distance:
-        accommodations = accommodations.order_by('distance')
-
-
-
-
-    # 返回 JSON 或 HTML 响应
-    if request.headers.get('Accept') == 'application/json':
-        accommodations_data = list(accommodations.values(
-            'id', 'title', 'description', 'type', 'price', 'beds', 'bedrooms',
-            'available_from', 'available_to', 'region', 'distance', 'building_name',
-        ))
-        return JsonResponse({'accommodations': accommodations_data})
-=======
     if order_by_distance:
         accommodations = accommodations.order_by('distance')
 
     if request.headers.get('Accept') == 'application/json' or request.query_params.get('format') == 'json':
         serializer = AccommodationListSerializer(accommodations, many=True)
         return Response({'accommodations': serializer.data})
->>>>>>> 841f8444
 
     return render(request, 'accommodation/accommodation_list.html', {
         "buildingName": building_name,
@@ -425,10 +380,6 @@
         'order_by_distance': order_by_distance,
     })
 
-<<<<<<< HEAD
-
-
-=======
 @extend_schema(
     summary="Search Accommodations",
     description="Search for accommodations with at least one filter",
@@ -449,7 +400,6 @@
     }
 )
 @api_view(['GET'])
->>>>>>> 841f8444
 def search_accommodation(request):
     """
     Search for accommodations with filters.
@@ -673,23 +623,9 @@
                 'accommodation': serializer.data
             })
         except Accommodation.DoesNotExist:
-<<<<<<< HEAD
-            return JsonResponse({'success': False, 'message': 'Accommodation not found.'}, status=404)
-    else:
-        return JsonResponse({'success': False, 'message': 'Invalid request method.'}, status=400)
-# Equirectangular approximation formula
-def calculate_distance(lat1, lon1, lat2, lon2):
-    R = 6371  # Earth's radius in kilometers
-    x = (lon2 - lon1) * math.cos((lat1 + lat2) / 2 * math.pi / 180)
-    y = (lat2 - lat1)
-    distance = math.sqrt(x**2 + y**2) * R
-    return distance
-
-=======
             return Response({'success': False, 'message': 'Accommodation not found.'}, 
                             status=status.HTTP_404_NOT_FOUND)
 
 # Create view functions from class-based views
 reserve_accommodation = ReservationView.as_view()
-cancel_reservation = CancellationView.as_view()
->>>>>>> 841f8444
+cancel_reservation = CancellationView.as_view()