--- conflicted
+++ resolved
@@ -604,10 +604,6 @@
                 recipient_list=[student_email],
             )
 
-<<<<<<< HEAD
-            serializer = AccommodationDetailSerializer(accommodation)
-            return Response({
-=======
             # Notify CEDARS Specialist about cancellation
             specialist_email = "cedars@hku.hk"  
             send_mail(
@@ -623,7 +619,6 @@
             accommodation.save()
 
             return JsonResponse({
->>>>>>> acc66556
                 'success': True,
                 'message': f'Reservation for accommodation "{accommodation.title}" has been canceled.',
                 'UserID': user_id,
