import requests
from django.http import JsonResponse
from django.shortcuts import render, redirect
from django.conf import settings
from .models import Accommodation
from .forms import AccommodationForm
from django.utils.dateparse import parse_date
from django.db.models import Q
from django.urls import reverse
from django.utils.translation import gettext as _

from django.shortcuts import render, redirect
from .models import Accommodation
import logging
from django.views.decorators.csrf import csrf_exempt

logger = logging.getLogger(__name__)


def index(request):
    """首页视图函数"""
    return render(request, 'accommodation/index.html')

# test API
def lookup_address(request):
    address = request.GET.get("address", "")
    if not address:
        return JsonResponse({"error": "Address parameter is required"}, status=400)
    number = 1 

    api_url = f"https://www.als.gov.hk/lookup?q={address}&n={number}"
    headers = {"Accept": "application/json"} 

    try:
        response = requests.get(api_url, headers=headers)
        response.raise_for_status()

        response.encoding = 'utf-8'

        try:
            data = response.json()
            if data and 'SuggestedAddress' in data and len(data['SuggestedAddress']) > 0:
                result = data['SuggestedAddress'][0]['Address']['PremisesAddress']
                eng_address = result.get("EngPremisesAddress", {})
                chi_address = result.get("ChiPremisesAddress", {})
                geospatial_info = result.get("GeospatialInformation", {})
                geo_address = result.get("GeoAddress", "")

                # English address information
                eng_building_name = eng_address.get("BuildingName", "")
                eng_estate_name = eng_address.get("EngEstate", {}).get("EstateName", "")
                eng_street_name = eng_address.get("EngStreet", {}).get("StreetName", "")
                eng_building_no = eng_address.get("EngStreet", {}).get("BuildingNoFrom", "")
                eng_district = eng_address.get("EngDistrict", {}).get("DcDistrict", "")
                eng_region = eng_address.get("Region", "")

                # Chinese address information
                chi_building_name = chi_address.get("BuildingName", "")
                chi_estate_name = chi_address.get("ChiEstate", {}).get("EstateName", "")
                chi_street_name = chi_address.get("ChiStreet", {}).get("StreetName", "")
                chi_building_no = chi_address.get("ChiStreet", {}).get("BuildingNoFrom", "")
                chi_district = chi_address.get("ChiDistrict", {}).get("DcDistrict", "")
                chi_region = chi_address.get("Region", "")

                # Geospatial information
                latitude = geospatial_info.get("Latitude", None)
                longitude = geospatial_info.get("Longitude", None)
                northing = geospatial_info.get("Northing", None)
                easting = geospatial_info.get("Easting", None)

                return JsonResponse({
                    "EnglishAddress": {
                        "BuildingName": eng_building_name,
                        "EstateName": eng_estate_name,
                        "StreetName": eng_street_name,
                        "BuildingNo": eng_building_no,
                        "District": eng_district,
                        "Region": eng_region
                    },
                    "ChineseAddress": {
                        "BuildingName": chi_building_name,
                        "EstateName": chi_estate_name,
                        "StreetName": chi_street_name,
                        "BuildingNo": chi_building_no,
                        "District": chi_district,
                        "Region": chi_region
                    },
                    "GeospatialInformation": {
                        "Latitude": latitude,
                        "Longitude": longitude,
                        "Northing": northing,
                        "Easting": easting,
                        "GeoAddress": geo_address
                    }
                }, json_dumps_params={'ensure_ascii': False})
            else:
                return JsonResponse({"error": "No results found"}, status=404)
        except ValueError:
            # debugging
            print("Response Text (Debug):", response.text)
            # debugging
            print("Response Text (Debug):", response.text)
            return JsonResponse({"error": "Invalid JSON response from API"}, status=500)

    except requests.HTTPError as e:
        return JsonResponse({"error": f"HTTP Error: {e.response.status_code}"}, status=e.response.status_code)
    except requests.RequestException as e:
        return JsonResponse({"error": str(e)}, status=500)

def add_accommodation(request):
    if request.method == "POST":
        form = AccommodationForm(request.POST)
        if form.is_valid():
            accommodation = form.save(commit=False)
            address = form.cleaned_data['address']

            api_url = f"https://www.als.gov.hk/lookup?q={address}&n=1"
            headers = {"Accept": "application/json"}
            try:
                response = requests.get(api_url, headers=headers)
                response.raise_for_status()
                data = response.json()

                # 从 API 响应中提取地理信息
                if data and 'SuggestedAddress' in data and len(data['SuggestedAddress']) > 0:
                    result = data['SuggestedAddress'][0]['Address']['PremisesAddress']
                    geospatial_info = result.get("GeospatialInformation", {})
                    eng_address = result.get("EngPremisesAddress", {})

                    accommodation.latitude = geospatial_info.get("Latitude", 0.0)
                    accommodation.longitude = geospatial_info.get("Longitude", 0.0)
                    accommodation.geo_address = result.get("GeoAddress", "")
                    accommodation.building_name = eng_address.get("BuildingName", "")
                    accommodation.estate_name = eng_address.get("EngEstate", {}).get("EstateName", "")
                    accommodation.street_name = eng_address.get("EngStreet", {}).get("StreetName", "")
                    accommodation.building_no = eng_address.get("EngStreet", {}).get("BuildingNoFrom", "")
                    accommodation.district = eng_address.get("EngDistrict", {}).get("DcDistrict", "")
                    accommodation.region = eng_address.get("Region", "")

                accommodation.save()
                return redirect('add_accommodation')
            except requests.RequestException as e:
                form.add_error(None, f"Error fetching geolocation: {str(e)}")
    else:
        form = AccommodationForm()

    return render(request, 'accommodation/add_accommodation.html', {'form': form})

def list_accommodation(request):
    accommodations = Accommodation.objects.all()
    accommodation_type = request.GET.get("type", "")
    region = request.GET.get("region", "")
    available_from = request.GET.get("available_from", "")
    available_to = request.GET.get("available_to", "")
    min_beds = request.GET.get("min_beds", "")
    min_bedrooms = request.GET.get("min_bedrooms", "")
    max_price = request.GET.get("max_price", "")

    # 过滤房源类型
    if accommodation_type:
        accommodations = accommodations.filter(type=accommodation_type)

    # 过滤地区
    if region:
        accommodations = accommodations.filter(region=region)

    # 过滤日期范围
    if available_from and available_to:
        try:
            available_from = parse_date(available_from)
            available_to = parse_date(available_to)
            if available_from and available_to:
                accommodations = accommodations.filter(
                    Q(available_from__lte=available_from) & Q(available_to__gte=available_to)
                )
        except ValueError:
            pass

    # 过滤床位数
    if min_beds:
        accommodations = accommodations.filter(beds__gte=min_beds)

    # 过滤卧室数
    if min_bedrooms:
        accommodations = accommodations.filter(bedrooms__gte=min_bedrooms)

    # 过滤价格
    if max_price:
        accommodations = accommodations.filter(price__lte=max_price)

    return render(request, 'accommodation/accommodation_list.html', {
        'accommodations': accommodations,
        'accommodation_type': accommodation_type,
        'region': region,
        'available_from': available_from,
        'available_to': available_to,
        'min_beds': min_beds,
        'min_bedrooms': min_bedrooms,
        'max_price': max_price,
    })

def search_accommodation(request):
    if request.GET and any(request.GET.values()):
        query_params = request.GET.urlencode()
        return redirect(f"{reverse('list_accommodation')}?{query_params}")
    else:
        return render(request, 'accommodation/search_results.html')

<<<<<<< HEAD
=======
def reserve_accommodation(request):
    if request.method == 'POST':
        accommodation_id = request.POST.get('accommodation_id')
        user_id = request.COOKIES.get('user_identifier')  # Retrieve the userID from cookies

        if not user_id:
            return JsonResponse({'success': False, 'message': 'User ID is required.'}, status=400)

        try:
            accommodation = Accommodation.objects.get(id=accommodation_id)

            if accommodation.reserved:
                return JsonResponse({
                    'success': False,
                    'message': f'Accommodation "{accommodation.title}" is already reserved.'
                }, status=400)

            # Reserve the accommodation
            accommodation.reserved = True
            accommodation.userID = user_id  # Associate the reservation with the user
            accommodation.save()

            return JsonResponse({
                'success': True,
                'message': f'Accommodation "{accommodation.title}" has been reserved.',
                'accommodation': {
                    'id': accommodation.id,
                    'reserved': accommodation.reserved
                }
            })
        except Accommodation.DoesNotExist:
            return JsonResponse({'success': False, 'message': 'Accommodation not found.'}, status=404)
    else:
        return JsonResponse({'success': False, 'message': 'Invalid request method.'}, status=400)


@csrf_exempt
def cancel_reservation(request):
    if request.method == 'POST':
        accommodation_id = request.POST.get('accommodation_id')
        user_id = request.COOKIES.get('user_identifier')  # Retrieve the userID from cookies

        if not user_id:
            return JsonResponse({'success': False, 'message': 'User ID is required.'}, status=400)

        try:
            accommodation = Accommodation.objects.get(id=accommodation_id)

            if not accommodation.reserved:
                return JsonResponse({
                    'success': False,
                    'message': f'Accommodation "{accommodation.title}" is not reserved.'
                }, status=400)

            if str(accommodation.userID) != user_id:  # Check if the userID matches
                return JsonResponse({
                    'success': False,
                    'message': 'You are not authorized to cancel this reservation.'
                }, status=403)

            # Cancel the reservation
            accommodation.reserved = False
            accommodation.userID = ""  # Reset the userID
            accommodation.save()

            return JsonResponse({
                'success': True,
                'message': f'Reservation for accommodation "{accommodation.title}" has been canceled.',
                'accommodation': {
                    'id': accommodation.id,
                    'reserved': accommodation.reserved
                }
            })
        except Accommodation.DoesNotExist:
            return JsonResponse({'success': False, 'message': 'Accommodation not found.'}, status=404)
    else:
        return JsonResponse({'success': False, 'message': 'Invalid request method.'}, status=400)

def accommodation_detail(request, pk):
    # Get the accommodation object based on the primary key
    accommodation = Accommodation.objects.get(pk=pk)
    
    # If the form is submitted
    if request.method == 'POST':
        form = AccommodationForm(request.POST, instance=accommodation)
        
        if form.is_valid():
            form.save()  # Save the form data to update the reservation status
            return redirect('accommodation_list')  # Redirect after saving
    else:
        form = AccommodationForm(instance=accommodation)

    return render(request, 'accommodation/accommodation_detail.html', {
        'accommodation': accommodation,
        'form': form
    })


>>>>>>> 1441b172
def accommodation_detail(request, pk):
    accommodation = Accommodation.objects.get(pk=pk)
    return render(request, 'accommodation/accommodation_detail.html', {'accommodation': accommodation})
<|MERGE_RESOLUTION|>--- conflicted
+++ resolved
@@ -7,15 +7,6 @@
 from django.utils.dateparse import parse_date
 from django.db.models import Q
 from django.urls import reverse
-from django.utils.translation import gettext as _
-
-from django.shortcuts import render, redirect
-from .models import Accommodation
-import logging
-from django.views.decorators.csrf import csrf_exempt
-
-logger = logging.getLogger(__name__)
-
 
 def index(request):
     """首页视图函数"""
@@ -206,107 +197,7 @@
     else:
         return render(request, 'accommodation/search_results.html')
 
-<<<<<<< HEAD
-=======
-def reserve_accommodation(request):
-    if request.method == 'POST':
-        accommodation_id = request.POST.get('accommodation_id')
-        user_id = request.COOKIES.get('user_identifier')  # Retrieve the userID from cookies
-
-        if not user_id:
-            return JsonResponse({'success': False, 'message': 'User ID is required.'}, status=400)
-
-        try:
-            accommodation = Accommodation.objects.get(id=accommodation_id)
-
-            if accommodation.reserved:
-                return JsonResponse({
-                    'success': False,
-                    'message': f'Accommodation "{accommodation.title}" is already reserved.'
-                }, status=400)
-
-            # Reserve the accommodation
-            accommodation.reserved = True
-            accommodation.userID = user_id  # Associate the reservation with the user
-            accommodation.save()
-
-            return JsonResponse({
-                'success': True,
-                'message': f'Accommodation "{accommodation.title}" has been reserved.',
-                'accommodation': {
-                    'id': accommodation.id,
-                    'reserved': accommodation.reserved
-                }
-            })
-        except Accommodation.DoesNotExist:
-            return JsonResponse({'success': False, 'message': 'Accommodation not found.'}, status=404)
-    else:
-        return JsonResponse({'success': False, 'message': 'Invalid request method.'}, status=400)
-
-
-@csrf_exempt
-def cancel_reservation(request):
-    if request.method == 'POST':
-        accommodation_id = request.POST.get('accommodation_id')
-        user_id = request.COOKIES.get('user_identifier')  # Retrieve the userID from cookies
-
-        if not user_id:
-            return JsonResponse({'success': False, 'message': 'User ID is required.'}, status=400)
-
-        try:
-            accommodation = Accommodation.objects.get(id=accommodation_id)
-
-            if not accommodation.reserved:
-                return JsonResponse({
-                    'success': False,
-                    'message': f'Accommodation "{accommodation.title}" is not reserved.'
-                }, status=400)
-
-            if str(accommodation.userID) != user_id:  # Check if the userID matches
-                return JsonResponse({
-                    'success': False,
-                    'message': 'You are not authorized to cancel this reservation.'
-                }, status=403)
-
-            # Cancel the reservation
-            accommodation.reserved = False
-            accommodation.userID = ""  # Reset the userID
-            accommodation.save()
-
-            return JsonResponse({
-                'success': True,
-                'message': f'Reservation for accommodation "{accommodation.title}" has been canceled.',
-                'accommodation': {
-                    'id': accommodation.id,
-                    'reserved': accommodation.reserved
-                }
-            })
-        except Accommodation.DoesNotExist:
-            return JsonResponse({'success': False, 'message': 'Accommodation not found.'}, status=404)
-    else:
-        return JsonResponse({'success': False, 'message': 'Invalid request method.'}, status=400)
-
-def accommodation_detail(request, pk):
-    # Get the accommodation object based on the primary key
-    accommodation = Accommodation.objects.get(pk=pk)
-    
-    # If the form is submitted
-    if request.method == 'POST':
-        form = AccommodationForm(request.POST, instance=accommodation)
-        
-        if form.is_valid():
-            form.save()  # Save the form data to update the reservation status
-            return redirect('accommodation_list')  # Redirect after saving
-    else:
-        form = AccommodationForm(instance=accommodation)
-
-    return render(request, 'accommodation/accommodation_detail.html', {
-        'accommodation': accommodation,
-        'form': form
-    })
-
-
->>>>>>> 1441b172
+
 def accommodation_detail(request, pk):
     accommodation = Accommodation.objects.get(pk=pk)
     return render(request, 'accommodation/accommodation_detail.html', {'accommodation': accommodation})
