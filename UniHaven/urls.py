"""
URL configuration for UniHaven project.

The `urlpatterns` list routes URLs to views. For more information please see:
    https://docs.djangoproject.com/en/5.1/topics/http/urls/
Examples:
Function views
    1. Add an import:  from my_app import views
    2. Add a URL to urlpatterns:  path('', views.home, name='home')
Class-based views
    1. Add an import:  from other_app.views import Home
    2. Add a URL to urlpatterns:  path('', Home.as_view(), name='home')
Including another URLconf
    1. Import the include() function: from django.urls import include, path
    2. Add a URL to urlpatterns:  path('blog/', include('blog.urls'))
"""

from django.contrib import admin
from django.urls import path, include
from drf_spectacular.views import SpectacularAPIView, SpectacularSwaggerView, SpectacularRedocView

from django.conf.urls.i18n import i18n_patterns

urlpatterns = [
    # 添加这一行来启用语言切换
    path('i18n/', include('django.conf.urls.i18n')),
    path("admin/", admin.site.urls),
<<<<<<< HEAD
    path("", include("accommodation.urls")),
    path('accommodation/', include('accommodation.urls'))
    
=======
    path("api/", include("accommodation.urls")), 
    path('api/schema/', SpectacularAPIView.as_view(), name='schema'),
    path('api/schema/swagger-ui', SpectacularSwaggerView.as_view(url_name='schema'), name='swagger-ui'),
    path('api/schema/redoc/', SpectacularRedocView.as_view(url_name='schema'), name='redoc'),
>>>>>>> 841f8444
]<|MERGE_RESOLUTION|>--- conflicted
+++ resolved
@@ -25,14 +25,8 @@
     # 添加这一行来启用语言切换
     path('i18n/', include('django.conf.urls.i18n')),
     path("admin/", admin.site.urls),
-<<<<<<< HEAD
-    path("", include("accommodation.urls")),
-    path('accommodation/', include('accommodation.urls'))
-    
-=======
     path("api/", include("accommodation.urls")), 
     path('api/schema/', SpectacularAPIView.as_view(), name='schema'),
     path('api/schema/swagger-ui', SpectacularSwaggerView.as_view(url_name='schema'), name='swagger-ui'),
     path('api/schema/redoc/', SpectacularRedocView.as_view(url_name='schema'), name='redoc'),
->>>>>>> 841f8444
 ]